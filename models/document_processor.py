--- conflicted
+++ resolved
@@ -152,12 +152,8 @@
             print(f"DEBUG: Page {page_num + 1} text extracted using PyMuPDF")
         return text
 
-<<<<<<< HEAD
     def analyze_pdf_by_pages(self, file_path: str) -> Tuple[List[DocumentSegment], List[Dict]]:
-=======
-    def analyze_pdf_by_pages(self, file_path: str) -> List[DocumentSegment]:
->>>>>>> 86cc6ddd
-        """Break PDF into logical document segments"""
+        """Break PDF into logical document segments (returns segments + per-page diagnostics)."""
         segments: List[DocumentSegment] = []
 
         with fitz.open(file_path) as pdf:
@@ -167,11 +163,8 @@
             for page_num in range(len(pdf)):
                 page = pdf[page_num]
                 page_text = self.get_page_text(page, page_num)
-<<<<<<< HEAD
 
                 detected_types, diagnostics = self.detect_document_types_on_page(page_text)
-=======
->>>>>>> 86cc6ddd
 
                 if not detected_types:
                     logger.debug(
@@ -656,11 +649,11 @@
         # Clean the content - remove markdown code blocks
         content = content.strip()
         if content.startswith('```json'):
-            content = content[7:]  # Remove ```json
+            content = content[7:]
         if content.startswith('```'):
-            content = content[3:]  # Remove ```
+            content = content[3:]
         if content.endswith('```'):
-            content = content[:-3]  # Remove trailing ```
+            content = content[:-3]
 
         content = content.strip()
         print(f"DEBUG: Cleaned content: {content[:200]}...")
@@ -679,7 +672,7 @@
         lines = [line.strip() for line in content.split('\n') if line.strip()]
 
         for line in lines:
-            # Match **Field:** value or Field: value - FIXED REGEX
+            # Match **Field:** value or Field: value
             match = re.match(r'^\*\*(.+?)\*\*:\s*(.+)', line)
             if not match:
                 match = re.match(r'^(.+?):\s*(.+)', line)
@@ -687,7 +680,6 @@
             if match:
                 key = match.group(1).strip().lower().replace(' ', '_')
                 value = match.group(2).strip()
-                # Clean up quotes and commas
                 value = value.strip('"').strip("'").rstrip(',')
                 if value and value != 'null' and value != 'N/A':
                     data[key] = value
@@ -707,7 +699,6 @@
 
         # Try different field combinations based on document type
         if document_type == 'I94':
-            # I-94 documents use first_name + last_name or surname + given_name
             first = (extracted_data.get('first_name') or
                      extracted_data.get('first_given_name') or
                      extracted_data.get('given_name', '')).strip()
@@ -722,40 +713,34 @@
                 person_name = last
 
         elif document_type in ['I797', 'I797C']:
-            # USCIS forms use beneficiary
             person_name = extracted_data.get('beneficiary')
 
         elif document_type == 'I129':
-            # I-129 uses given_name + family_name
             given = extracted_data.get('given_name') or extracted_data.get('given_name_first_name', '')
             family = extracted_data.get('family_name') or extracted_data.get('family_name_last_name', '')
             if given and family:
                 person_name = f"{given} {family}"
 
         elif document_type in ['EAD', 'GREEN_CARD']:
-            # EAD and Green Card use full_name
             person_name = extracted_data.get('full_name')
 
         elif document_type in ['US_PASSPORT', 'FOREIGN_PASSPORT']:
-            # Passports use holder_name
             person_name = extracted_data.get('holder_name')
 
         elif document_type == 'VISA_STAMP':
-            # Visa stamps use given_name + surname
             given = extracted_data.get('given_name', '')
             surname = extracted_data.get('surname', '')
             if given and surname:
                 person_name = f"{given} {surname}"
 
-        # Fallback to generic extraction
         if not person_name:
             person_name = (
-                    extracted_data.get('beneficiary') or
-                    extracted_data.get('full_name') or
-                    extracted_data.get('holder_name') or
-                    f"{extracted_data.get('first_name', '')} {extracted_data.get('last_name', '')}".strip() or
-                    f"{extracted_data.get('given_name', '')} {extracted_data.get('surname', '')}".strip() or
-                    None
+                extracted_data.get('beneficiary') or
+                extracted_data.get('full_name') or
+                extracted_data.get('holder_name') or
+                f"{extracted_data.get('first_name', '')} {extracted_data.get('last_name', '')}".strip() or
+                f"{extracted_data.get('given_name', '')} {extracted_data.get('surname', '')}".strip() or
+                None
             )
 
         dob = (extracted_data.get('date_of_birth') or
@@ -770,7 +755,6 @@
             print("DEBUG: No person name found, skipping person record creation")
             return
 
-        # Create person key
         person_key = f"{person_name}_{dob}" if dob else person_name
 
         if person_key not in person_records:
@@ -785,21 +769,19 @@
 
         person_record = person_records[person_key]
 
-        # Add document
         person_record['documents'].append({
             'type': segment_result['document_type'],
             'pages': segment_result['pages'],
             'data': extracted_data
         })
 
-        # Add timeline entry with normalized date
         doc_date_raw = (
-                extracted_data.get('notice_date') or
-                extracted_data.get('issue_date') or
-                extracted_data.get('received_date') or
-                extracted_data.get('arrival_date') or
-                extracted_data.get('arrivalissued_date') or
-                extracted_data.get('expiration_date')
+            extracted_data.get('notice_date') or
+            extracted_data.get('issue_date') or
+            extracted_data.get('received_date') or
+            extracted_data.get('arrival_date') or
+            extracted_data.get('arrivalissued_date') or
+            extracted_data.get('expiration_date')
         )
 
         parsed_doc_date = parse_date_flexible(doc_date_raw)
@@ -816,7 +798,6 @@
                 key=lambda x: x.get('parsed_date') or date.min
             )
 
-        # Check for inconsistencies
         self.check_person_data_consistency(person_record)
 
         print(f"DEBUG: Updated person record: {person_record}")
@@ -883,25 +864,21 @@
             'recommendations': []
         }
 
-        # Count document types
         for doc in results['documents_processed']:
             doc_type = doc['document_type']
             summary['file_overview']['document_types_found'][doc_type] = \
                 summary['file_overview']['document_types_found'].get(doc_type, 0) + 1
 
-        # Check completeness for each person
         for person_key, person_data in results['person_records'].items():
             completeness = check_case_completeness(person_data)
             summary['completeness_check'][person_key] = completeness
 
-            # Add red flags
             if person_data['inconsistencies']:
                 summary['red_flags'].extend([
                     f"{person_key}: {inconsistency}"
                     for inconsistency in person_data['inconsistencies']
                 ])
 
-        # Generate recommendations
         summary['recommendations'] = self.generate_audit_recommendations(summary, results)
 
         return summary
@@ -931,14 +908,12 @@
         """Generate audit recommendations"""
         recommendations = []
 
-        # Missing documents
         for person_key, completeness in summary['completeness_check'].items():
             if completeness.get('missing_documents'):
                 recommendations.append(
                     f"{person_key}: Consider obtaining {', '.join(completeness['missing_documents'])}"
                 )
 
-        # Data quality issues
         if summary['red_flags']:
             recommendations.append("Review flagged data inconsistencies before proceeding")
 
@@ -963,12 +938,10 @@
         print(f"DEBUG: Processing single document, type: {document_type}")
 
         try:
-            # Extract text
             extraction_result = self.extract_text_multi_method(file_path)
             text = extraction_result['text']
             print(f"DEBUG: Extracted text length: {len(text)}")
 
-            # Extract data based on document type
             if document_type == 'auto':
                 print("DEBUG: Auto-detecting document type...")
                 segments, _ = self.analyze_pdf_by_pages(file_path)
@@ -978,7 +951,6 @@
                     results['document_type'] = document_type
                     print(f"DEBUG: Auto-detected document type: {document_type}")
 
-            # Process based on type
             print(f"DEBUG: Processing document as type: {document_type}")
             if document_type in ['I797', 'I797C']:
                 results['extracted_data'] = self.extract_uscis_form_data(text)
@@ -1003,13 +975,11 @@
 
             print(f"DEBUG: Final extracted data: {results['extracted_data']}")
 
-            # Validate if requested
             if options.get('validate_fields', True):
                 results['validation_results'] = validate_segment_data(
                     results['extracted_data'], document_type
                 )
 
-            # Create documents_processed entry
             results['documents_processed'] = [{
                 'pages': [0],
                 'document_type': document_type,
@@ -1019,15 +989,10 @@
                 'processing_notes': results['processing_notes']
             }]
 
-            # Create person records using enhanced logic
             extracted_data = results['extracted_data']
 
-            # Enhanced person name extraction for different document types
             person_name = None
-
-            # Try different field combinations based on document type
             if document_type == 'I94':
-                # I-94 documents use first_name + last_name or similar combinations
                 first = (extracted_data.get('first_name') or
                          extracted_data.get('first_given_name') or
                          extracted_data.get('given_name', '')).strip()
@@ -1042,44 +1007,37 @@
                     person_name = last
 
             elif document_type in ['I797', 'I797C']:
-                # USCIS forms use beneficiary
                 person_name = extracted_data.get('beneficiary')
 
             elif document_type == 'I129':
-                # I-129 uses given_name + family_name
                 given = extracted_data.get('given_name') or extracted_data.get('given_name_first_name', '')
                 family = extracted_data.get('family_name') or extracted_data.get('family_name_last_name', '')
                 if given and family:
                     person_name = f"{given} {family}"
 
             elif document_type in ['EAD', 'GREEN_CARD']:
-                # EAD and Green Card use full_name
                 person_name = extracted_data.get('full_name')
 
             elif document_type in ['US_PASSPORT', 'FOREIGN_PASSPORT']:
-                # Passports use holder_name
                 person_name = extracted_data.get('holder_name')
 
             elif document_type == 'VISA_STAMP':
-                # Visa stamps use given_name + surname
                 given = extracted_data.get('given_name', '')
                 surname = extracted_data.get('surname', '')
                 if given and surname:
                     person_name = f"{given} {surname}"
 
-            # Fallback to generic extraction
             if not person_name:
                 person_name = (
-                        extracted_data.get('beneficiary') or
-                        extracted_data.get('full_name') or
-                        extracted_data.get('holder_name') or
-                        f"{extracted_data.get('first_name', '')} {extracted_data.get('last_name', '')}".strip() or
-                        f"{extracted_data.get('given_name', '')} {extracted_data.get('surname', '')}".strip() or
-                        None
+                    extracted_data.get('beneficiary') or
+                    extracted_data.get('full_name') or
+                    extracted_data.get('holder_name') or
+                    f"{extracted_data.get('first_name', '')} {extracted_data.get('last_name', '')}".strip() or
+                    f"{extracted_data.get('given_name', '')} {extracted_data.get('surname', '')}".strip() or
+                    None
                 )
 
-            # Debug the extraction
-            print(f"DEBUG: Person name components:")
+            print("DEBUG: Person name components:")
             print(f"  beneficiary: {extracted_data.get('beneficiary')}")
             print(f"  full_name: {extracted_data.get('full_name')}")
             print(f"  first_name: {extracted_data.get('first_name')}")
@@ -1106,13 +1064,12 @@
                     'inconsistencies': []
                 }
 
-                # Add timeline entry if date available
                 doc_date_raw = (
-                        extracted_data.get('notice_date') or
-                        extracted_data.get('issue_date') or
-                        extracted_data.get('received_date') or
-                        extracted_data.get('arrival_date') or
-                        extracted_data.get('expiration_date')
+                    extracted_data.get('notice_date') or
+                    extracted_data.get('issue_date') or
+                    extracted_data.get('received_date') or
+                    extracted_data.get('arrival_date') or
+                    extracted_data.get('expiration_date')
                 )
                 parsed_doc_date = parse_date_flexible(doc_date_raw)
                 if parsed_doc_date:
@@ -1125,7 +1082,6 @@
 
                 print(f"DEBUG: Created person record: {results['person_records'][person_key]}")
 
-            # Create processing summary
             results['processing_summary'] = {
                 'file_overview': {
                     'total_pages': 1,
@@ -1138,12 +1094,10 @@
                 'recommendations': []
             }
 
-            # Check completeness for each person
             for person_key, person_data in results['person_records'].items():
                 completeness = check_case_completeness(person_data)
                 results['processing_summary']['completeness_check'][person_key] = completeness
 
-            # Generate recommendations
             results['processing_summary']['recommendations'] = self.generate_audit_recommendations(
                 results['processing_summary'], results
             )
